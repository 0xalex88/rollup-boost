use jsonrpsee::core::{RpcResult, async_trait};
use jsonrpsee::http_client::HttpClient;
use jsonrpsee::proc_macros::rpc;
use jsonrpsee::server::Server;
use parking_lot::Mutex;
use serde::{Deserialize, Serialize};
use std::sync::Arc;

use crate::server::ExecutionMode;

#[derive(Serialize, Deserialize, Debug)]
pub struct SetExecutionModeRequest {
    pub execution_mode: ExecutionMode,
}

#[derive(Serialize, Deserialize, Clone, Debug)]
pub struct SetExecutionModeResponse {
    pub execution_mode: ExecutionMode,
}

#[derive(Serialize, Deserialize, Clone, Debug)]
pub struct GetExecutionModeResponse {
    pub execution_mode: ExecutionMode,
}

#[rpc(server, client, namespace = "debug")]
trait DebugApi {
    #[method(name = "setExecutionMode")]
    async fn set_execution_mode(
        &self,
        request: SetExecutionModeRequest,
    ) -> RpcResult<SetExecutionModeResponse>;

    #[method(name = "getExecutionMode")]
    async fn get_execution_mode(&self) -> RpcResult<GetExecutionModeResponse>;
}

pub struct DebugServer {
    execution_mode: Arc<Mutex<ExecutionMode>>,
}

impl DebugServer {
    pub fn new(execution_mode: Arc<Mutex<ExecutionMode>>) -> Self {
        Self { execution_mode }
    }

    pub async fn run(self, debug_addr: &str) -> eyre::Result<()> {
        let server = Server::builder().build(debug_addr).await?;

        let handle = server.start(self.into_rpc());

        tracing::info!("Debug server listening on addr {}", debug_addr);

        // In this example we don't care about doing shutdown so let's it run forever.
        // You may use the `ServerHandle` to shut it down or manage it yourself.
        tokio::spawn(handle.stopped());

        Ok(())
    }

    pub fn execution_mode(&self) -> ExecutionMode {
        *self.execution_mode.lock()
    }

    pub fn set_execution_mode(&self, mode: ExecutionMode) {
        *self.execution_mode.lock() = mode;
    }
}

#[async_trait]
impl DebugApiServer for DebugServer {
    async fn set_execution_mode(
        &self,
        request: SetExecutionModeRequest,
    ) -> RpcResult<SetExecutionModeResponse> {
        self.set_execution_mode(request.execution_mode);

        tracing::info!("Set execution mode to {:?}", request.execution_mode);

        Ok(SetExecutionModeResponse {
            execution_mode: request.execution_mode,
        })
    }

    async fn get_execution_mode(&self) -> RpcResult<GetExecutionModeResponse> {
        Ok(GetExecutionModeResponse {
            execution_mode: self.execution_mode(),
        })
    }
}

pub struct DebugClient {
    client: HttpClient,
}

impl DebugClient {
    pub fn new(url: &str) -> eyre::Result<Self> {
        let client = HttpClient::builder().build(url)?;

        Ok(Self { client })
    }

    pub async fn set_execution_mode(
        &self,
        execution_mode: ExecutionMode,
    ) -> eyre::Result<SetExecutionModeResponse> {
        let request = SetExecutionModeRequest { execution_mode };
        let result = DebugApiClient::set_execution_mode(&self.client, request).await?;
        Ok(result)
    }

    pub async fn get_execution_mode(&self) -> eyre::Result<GetExecutionModeResponse> {
        let result = DebugApiClient::get_execution_mode(&self.client).await?;
        Ok(result)
    }
}

#[cfg(test)]
mod tests {
    use super::*;

    const DEFAULT_ADDR: &str = "127.0.0.1:5555";

    #[tokio::test]
    async fn test_debug_client() {
        // spawn the server and try to modify it with the client
        let execution_mode = Arc::new(Mutex::new(ExecutionMode::Enabled));

        let server = DebugServer::new(execution_mode.clone());
<<<<<<< HEAD
        server.run(None).await.unwrap();
=======
        let _ = server.run(DEFAULT_ADDR).await.unwrap();
>>>>>>> 149a99e8

        let client = DebugClient::new(format!("http://{}", DEFAULT_ADDR).as_str()).unwrap();

        // Test setting execution mode to Disabled
        let result = client
            .set_execution_mode(ExecutionMode::Disabled)
            .await
            .unwrap();
        assert_eq!(result.execution_mode, ExecutionMode::Disabled);

        // Verify with get_execution_mode
        let status = client.get_execution_mode().await.unwrap();
        assert_eq!(status.execution_mode, ExecutionMode::Disabled);

        // Test setting execution mode back to Enabled
        let result = client
            .set_execution_mode(ExecutionMode::Enabled)
            .await
            .unwrap();
        assert_eq!(result.execution_mode, ExecutionMode::Enabled);

        // Verify again with get_execution_mode
        let status = client.get_execution_mode().await.unwrap();
        assert_eq!(status.execution_mode, ExecutionMode::Enabled);
    }
}<|MERGE_RESOLUTION|>--- conflicted
+++ resolved
@@ -127,11 +127,8 @@
         let execution_mode = Arc::new(Mutex::new(ExecutionMode::Enabled));
 
         let server = DebugServer::new(execution_mode.clone());
-<<<<<<< HEAD
+
         server.run(None).await.unwrap();
-=======
-        let _ = server.run(DEFAULT_ADDR).await.unwrap();
->>>>>>> 149a99e8
 
         let client = DebugClient::new(format!("http://{}", DEFAULT_ADDR).as_str()).unwrap();
 
